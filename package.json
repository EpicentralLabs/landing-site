--- conflicted
+++ resolved
@@ -1,10 +1,6 @@
 {
   "name": "epicentral-website",
-<<<<<<< HEAD
-  "version": "0.7.1",
-=======
   "version": "0.7.4",
->>>>>>> 126b4dce
   "private": true,
   "scripts": {
     "dev": "next dev --turbopack",
